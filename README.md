--- conflicted
+++ resolved
@@ -3,8 +3,10 @@
 <br />
 <div align="center">
   <a href="https://github.com/fscorrupt/Posterizarr">
-    <img src="/images/logo_banner.png" alt="Logo" width="100" height="100">
-  </a>
+    <img src="/images/webhook.png" alt="Logo" width="100" height="100">
+  </a>
+
+<h1 align="center">Posterizarr</h1>
 
   <p align="center">
     <a href="https://ko-fi.com/R6R81S6SC">Donate</a>
@@ -70,42 +72,6 @@
 >- Season Posters
 >- TitleCards
 >- Collections are **NOT** supported (but you can create them through manual mode)
-<<<<<<< HEAD
-
-## Quick Start
-1. **Installation**
-   - Docker: `docker-compose up -d` (using provided docker-compose.yml)
-   - Manual: Clone repo and follow [Manual Installation guide](walkthrough.md)
-
-2. **Required API Keys**
-   - Get TMDB API Token from [TMDB](https://www.themoviedb.org/settings/api)
-   - Get Fanart API Key from [Fanart.tv](https://fanart.tv/get-an-api-key)
-   - Get TVDB API Key from [TVDB](https://thetvdb.com/api-information/signup)
-   - Review the [What You Need](#-what-you-need) section for required software/plugins
-
-3. **Basic Configuration**
-   - Copy `config.example.json` to `config.json` -> [Configuration](#configuration)
-   - Add your API keys
-   - Set your media server details (Plex/Jellyfin/Emby)
-   - Configure asset paths
-
-4. **First Run**
-   ```bash
-   # Docker
-   docker exec -it posterizarr pwsh /app/Posterizarr.ps1 -Testing
-
-   # Windows (as Admin) & Linux
-   ./Posterizarr.ps1 -Testing
-   ```
-
-5. **Access Web UI**
-   - Open `http://localhost:8000` in your browser
-   - Default credentials: none required
-
-For detailed setup instructions, see the [full walkthrough](walkthrough.md).
-
-=======
->>>>>>> 53b0b1ec
 
 ## 🧰 What You Need
 
@@ -764,57 +730,6 @@
 * ✅ **Python 3:** Required for the backend server.
 * ✅ **Node.js (with npm):** Required for the frontend interface.
 * ✅ **PowerShell Core:** Required to run the main `Posterizarr.ps1` script.
-<<<<<<< HEAD
-
-**Setup Instructions**
-
-The setup process is handled by a simple script that installs all necessary dependencies.
-
-1.  Open a terminal or command prompt.
-2.  Navigate into the `webui` directory located in the project's root folder.
-    ```bash
-    cd path/to/Posterizarr/webui
-    ```
-3.  Run the appropriate setup script for your operating system:
-    * **On Windows:**
-        ```bash
-        setup.ps1
-        ```
-        or
-        ```bash
-        setup.bat
-        ```
-    * **On Linux or macOS:**
-        ```bash
-        sh setup.sh
-        ```
-    The script will verify your prerequisites and install all required backend (Python) and frontend (Node.js) packages.
-
-**Running the UI**
-
-After the setup is complete, you need to start the backend and frontend processes in **two separate terminals**.
-
-**Terminal 2: Start the Frontend**
-```bash
-# Navigate to the frontend directory
-cd webui/frontend
-
-# Run the development server
-npm run build
-```
-
-**Terminal 1: Start the Backend**
-```bash
-# Navigate to the backend directory
-cd webui/backend
-
-# Run the Python server
-python -m uvicorn main:app --host 0.0.0.0 --port 8000
-```
-
-
-Once both services are running, you can access the Posterizarr Web UI by opening your browser and navigating to: http://localhost:8000
-=======
 
 **Setup Instructions**
 
@@ -859,7 +774,6 @@
 ```
 
 Once both services are running, you can access the Posterizarr Web UI by opening your browser and navigating to: http://localhost:3000
->>>>>>> 53b0b1ec
 
 ### Testing Mode
 
@@ -972,17 +886,6 @@
 On [docker](#docker) this way:
 ```sh
 docker exec -it posterizarr pwsh /app/Posterizarr.ps1 -Manual -CollectionCard -PicturePath "/path/to/collection_bg.jpg" -Titletext "James Bond" -LibraryName "Movies"
-```
-
-**Background Poster**
-
-To create a standard background poster for a movie or a TV show's main entry:
-```powershell
-.\Posterizarr.ps1 -Manual -BackgroundCard -PicturePath "C:\path\to\movie_bg.jpg" -Titletext "The Martian" -FolderName "The Martian (2015)" -LibraryName "Movies"
-```
-On [docker](#docker) this way:
-```sh
-docker exec -it posterizarr pwsh /app/Posterizarr.ps1 -Manual -BackgroundCard -PicturePath "/path/to/movie_bg.jpg" -Titletext "The Martian" -FolderName "The Martian (2015)" -LibraryName "Movies"
 ```
 
 **Episode Title Card**
